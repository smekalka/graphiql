--- conflicted
+++ resolved
@@ -59,14 +59,9 @@
     "marked": "^0.3.5"
   },
   "peerDependencies": {
-<<<<<<< HEAD
-    "graphql": "^0.4.7",
+    "graphql": "^0.4.8",
     "react": "^0.14.0",
     "react-dom": "^0.14.0"
-=======
-    "graphql": "^0.4.8",
-    "react": "^0.13 || ^0.14.0-beta"
->>>>>>> c540a4c5
   },
   "devDependencies": {
     "babel": "5.8.23",
